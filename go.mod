module github.com/lindell/multi-gitter

go 1.21

require (
	code.gitea.io/sdk/gitea v0.16.0
	github.com/eiannone/keyboard v0.0.0-20220611211555-0d226195f203
	github.com/gfleury/go-bitbucket-v1 v0.0.0-20230830121038-6e30c5760c87
	github.com/go-git/go-git/v5 v5.10.0
	github.com/google/go-github/v56 v56.0.0
	github.com/mitchellh/mapstructure v1.5.0
	github.com/pkg/errors v0.9.1
	github.com/sirupsen/logrus v1.9.3
	github.com/spf13/cobra v1.7.0
	github.com/spf13/pflag v1.0.5
	github.com/spf13/viper v1.17.0
	github.com/stretchr/testify v1.8.4
	github.com/xanzy/go-gitlab v0.93.2
	golang.org/x/oauth2 v0.13.0
)

require (
	dario.cat/mergo v1.0.0 // indirect
	github.com/Microsoft/go-winio v0.6.1 // indirect
	github.com/ProtonMail/go-crypto v0.0.0-20230828082145-3c4c8a2d2371 // indirect
	github.com/acomagu/bufpipe v1.0.4 // indirect
	github.com/cloudflare/circl v1.3.3 // indirect
	github.com/cpuguy83/go-md2man/v2 v2.0.2 // indirect
	github.com/cyphar/filepath-securejoin v0.2.4 // indirect
	github.com/davecgh/go-spew v1.1.2-0.20180830191138-d8f796af33cc // indirect
	github.com/davidmz/go-pageant v1.0.2 // indirect
	github.com/emirpasic/gods v1.18.1 // indirect
	github.com/fsnotify/fsnotify v1.6.0 // indirect
	github.com/go-fed/httpsig v1.1.0 // indirect
	github.com/go-git/gcfg v1.5.1-0.20230307220236-3a3c6141e376 // indirect
	github.com/go-git/go-billy/v5 v5.5.0 // indirect
	github.com/golang/groupcache v0.0.0-20210331224755-41bb18bfe9da // indirect
	github.com/golang/protobuf v1.5.3 // indirect
	github.com/google/go-querystring v1.1.0 // indirect
	github.com/hashicorp/go-cleanhttp v0.5.2 // indirect
	github.com/hashicorp/go-retryablehttp v0.7.2 // indirect
	github.com/hashicorp/go-version v1.5.0 // indirect
	github.com/hashicorp/hcl v1.0.0 // indirect
	github.com/inconshreveable/mousetrap v1.1.0 // indirect
	github.com/jbenet/go-context v0.0.0-20150711004518-d14ea06fba99 // indirect
	github.com/kevinburke/ssh_config v1.2.0 // indirect
	github.com/magiconair/properties v1.8.7 // indirect
	github.com/pelletier/go-toml/v2 v2.1.0 // indirect
	github.com/pjbgf/sha1cd v0.3.0 // indirect
	github.com/pmezard/go-difflib v1.0.1-0.20181226105442-5d4384ee4fb2 // indirect
	github.com/russross/blackfriday/v2 v2.1.0 // indirect
	github.com/sagikazarmark/locafero v0.3.0 // indirect
	github.com/sagikazarmark/slog-shim v0.1.0 // indirect
	github.com/sergi/go-diff v1.1.0 // indirect
	github.com/skeema/knownhosts v1.2.0 // indirect
	github.com/sourcegraph/conc v0.3.0 // indirect
	github.com/spf13/afero v1.10.0 // indirect
	github.com/spf13/cast v1.5.1 // indirect
	github.com/subosito/gotenv v1.6.0 // indirect
	github.com/xanzy/ssh-agent v0.3.3 // indirect
<<<<<<< HEAD
	golang.org/x/crypto v0.15.0 // indirect
	golang.org/x/exp v0.0.0-20231108232855-2478ac86f678
	golang.org/x/mod v0.14.0 // indirect
	golang.org/x/net v0.18.0 // indirect
	golang.org/x/sys v0.14.0 // indirect
	golang.org/x/text v0.14.0 // indirect
=======
	go.uber.org/atomic v1.9.0 // indirect
	go.uber.org/multierr v1.9.0 // indirect
	golang.org/x/crypto v0.14.0 // indirect
	golang.org/x/exp v0.0.0-20230905200255-921286631fa9 // indirect
	golang.org/x/mod v0.12.0 // indirect
	golang.org/x/net v0.17.0 // indirect
	golang.org/x/sys v0.13.0 // indirect
	golang.org/x/text v0.13.0 // indirect
>>>>>>> e800b5cb
	golang.org/x/time v0.3.0 // indirect
	golang.org/x/tools v0.15.0 // indirect
	google.golang.org/appengine v1.6.7 // indirect
	google.golang.org/protobuf v1.31.0 // indirect
	gopkg.in/ini.v1 v1.67.0 // indirect
	gopkg.in/warnings.v0 v0.1.2 // indirect
	gopkg.in/yaml.v3 v3.0.1 // indirect
)<|MERGE_RESOLUTION|>--- conflicted
+++ resolved
@@ -16,6 +16,7 @@
 	github.com/spf13/viper v1.17.0
 	github.com/stretchr/testify v1.8.4
 	github.com/xanzy/go-gitlab v0.93.2
+	golang.org/x/exp v0.0.0-20231108232855-2478ac86f678
 	golang.org/x/oauth2 v0.13.0
 )
 
@@ -58,23 +59,13 @@
 	github.com/spf13/cast v1.5.1 // indirect
 	github.com/subosito/gotenv v1.6.0 // indirect
 	github.com/xanzy/ssh-agent v0.3.3 // indirect
-<<<<<<< HEAD
+	go.uber.org/atomic v1.9.0 // indirect
+	go.uber.org/multierr v1.9.0 // indirect
 	golang.org/x/crypto v0.15.0 // indirect
-	golang.org/x/exp v0.0.0-20231108232855-2478ac86f678
 	golang.org/x/mod v0.14.0 // indirect
 	golang.org/x/net v0.18.0 // indirect
 	golang.org/x/sys v0.14.0 // indirect
 	golang.org/x/text v0.14.0 // indirect
-=======
-	go.uber.org/atomic v1.9.0 // indirect
-	go.uber.org/multierr v1.9.0 // indirect
-	golang.org/x/crypto v0.14.0 // indirect
-	golang.org/x/exp v0.0.0-20230905200255-921286631fa9 // indirect
-	golang.org/x/mod v0.12.0 // indirect
-	golang.org/x/net v0.17.0 // indirect
-	golang.org/x/sys v0.13.0 // indirect
-	golang.org/x/text v0.13.0 // indirect
->>>>>>> e800b5cb
 	golang.org/x/time v0.3.0 // indirect
 	golang.org/x/tools v0.15.0 // indirect
 	google.golang.org/appengine v1.6.7 // indirect
