--- conflicted
+++ resolved
@@ -114,10 +114,7 @@
 	RepositorySearch string
 	Topics           []string
 	SkipForks        bool
-<<<<<<< HEAD
 	RepositoryFilter string
-=======
->>>>>>> f893e912
 }
 
 // RepositoryReference contains information to be able to reference a repository
@@ -224,30 +221,10 @@
 		allRepos = append(allRepos, repo)
 	}
 
-<<<<<<< HEAD
-	if len(g.RepositorySearch) > 0 {
-		repos, err := g.getSearchRepositories(ctx, g.RepositorySearch)
-		if err != nil {
-			return nil, errors.Wrapf(err, "could not get repository search results for '%s'", g.RepositorySearch)
-=======
 	if g.RepositorySearch != "" {
 		repos, err := g.getSearchRepositories(ctx, g.RepositorySearch)
 		if err != nil {
 			return nil, errors.Wrapf(err, "could not get repository search results for '%s'", g.RepositorySearch)
-		}
-		allRepos = append(allRepos, repos...)
-	}
-
-	// Remove duplicate repos
-	repoMap := map[string]*github.Repository{}
-	for _, repo := range allRepos {
-		repoMap[repo.GetFullName()] = repo
-	}
-	allRepos = make([]*github.Repository, 0, len(repoMap))
-	for _, repo := range repoMap {
-		if repo.GetArchived() || repo.GetDisabled() {
-			continue
->>>>>>> f893e912
 		}
 		allRepos = append(allRepos, repos...)
 	}
@@ -259,8 +236,8 @@
 	})
 	// Remove duplicates
 	allRepos = make([]*github.Repository, 0, len(filteredRepos))
-	slices.SortFunc(filteredRepos, func(a, b *github.Repository) int {
-		return cmp.Compare(a.GetFullName(), b.GetFullName())
+	slices.SortFunc(filteredRepos, func(g2, g *github.Repository) int {
+		return cmp.Compare(g2.GetFullName(), g.GetFullName())
 	})
 	allRepos = slices.CompactFunc(filteredRepos, func(g2 *github.Repository, g *github.Repository) bool {
 		return g2.GetFullName() == g.GetFullName()
@@ -337,13 +314,6 @@
 			if err != nil {
 				return nil, nil, err
 			}
-
-<<<<<<< HEAD
-			if rr.IncompleteResults != nil && *rr.IncompleteResults {
-				// can occur when search times out on the server: for now, fail instead
-				// of handling the issue
-				return nil, nil, fmt.Errorf("search results incomplete")
-=======
 			if rr.GetIncompleteResults() {
 				// can occur when search times out on the server: for now, fail instead
 				// of handling the issue
@@ -352,7 +322,6 @@
 
 			if rr.GetTotal() > 1000 {
 				return nil, nil, fmt.Errorf("%d results for this search, but only the first 1000 results will be returned: try refining your search terms", rr.GetTotal())
->>>>>>> f893e912
 			}
 
 			return rr.Repositories, resp, nil
@@ -361,20 +330,12 @@
 		if err != nil {
 			return nil, err
 		}
-<<<<<<< HEAD
-
-=======
->>>>>>> f893e912
 		repos = append(repos, rr...)
 		if len(rr) != 100 {
 			break
 		}
 		i++
 	}
-<<<<<<< HEAD
-=======
-
->>>>>>> f893e912
 	return repos, nil
 }
 
