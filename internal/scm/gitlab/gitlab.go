package gitlab

import (
	"context"
	"errors"
	"fmt"
	"net/http"
	"net/url"
	"sort"
	"strings"
	"time"

	"github.com/xanzy/go-gitlab"

	"github.com/lindell/multi-gitter/internal/domain"
	internalHTTP "github.com/lindell/multi-gitter/internal/http"
)

// New create a new Gitlab client
func New(token, baseURL string, repoListing RepositoryListing, config Config) (*Gitlab, error) {
	var options []gitlab.ClientOptionFunc
	if baseURL != "" {
		options = append(options, gitlab.WithBaseURL(baseURL))
	}

	options = append(options, gitlab.WithHTTPClient(&http.Client{
		Transport: internalHTTP.LoggingRoundTripper{},
	}))

	client, err := gitlab.NewClient(token, options...)
	if err != nil {
		return nil, err
	}

	return &Gitlab{
		RepositoryListing: repoListing,
		Config:            config,
		glClient:          client,
	}, nil
}

// Gitlab contain gitlab configuration
type Gitlab struct {
	RepositoryListing
	Config   Config
	glClient *gitlab.Client

	// Cached current user
	currentUser *gitlab.User
}

// RepositoryListing contains information about which repositories that should be fetched
type RepositoryListing struct {
	Groups   []string
	Users    []string
	Projects []ProjectReference
}

// Config includes extra config parameters for the GitLab client
type Config struct {
	IncludeSubgroups bool
}

// ProjectReference contains information to be able to reference a repository
type ProjectReference struct {
	OwnerName string
	Name      string
}

// ParseProjectReference parses a repository reference from the format "ownerName/repoName"
func ParseProjectReference(val string) (ProjectReference, error) {
	split := strings.Split(val, "/")
	if len(split) != 2 {
		return ProjectReference{}, fmt.Errorf("could not parse repository reference: %s", val)
	}
	return ProjectReference{
		OwnerName: split[0],
		Name:      split[1],
	}, nil
}

type repository struct {
	url           url.URL
	pid           int
	name          string
	ownerName     string
	defaultBranch string
}

func (r repository) URL(token string) string {
	// Set the token as https://oauth2:TOKEN@url
	r.url.User = url.UserPassword("oauth2", token)
	return r.url.String()
}

func (r repository) DefaultBranch() string {
	return r.defaultBranch
}

func (r repository) FullName() string {
	return fmt.Sprintf("%s/%s", r.ownerName, r.name)
}

type pullRequest struct {
	ownerName  string
	repoName   string
	targetPID  int
	sourcePID  int
	branchName string
	iid        int
	webURL     string
	status     domain.PullRequestStatus
}

func (pr pullRequest) String() string {
	return fmt.Sprintf("%s/%s #%d", pr.ownerName, pr.repoName, pr.iid)
}

func (pr pullRequest) Status() domain.PullRequestStatus {
	return pr.status
}

func (pr pullRequest) URL() string {
	return pr.webURL
}

// GetRepositories fetches repositories from all sources (groups/user/specific project)
func (g *Gitlab) GetRepositories(ctx context.Context) ([]domain.Repository, error) {
	allProjects, err := g.getProjects(ctx)
	if err != nil {
		return nil, err
	}

	repos := make([]domain.Repository, 0, len(allProjects))
	for _, project := range allProjects {

		p, err := convertProject(project)
		if err != nil {
			return nil, err
		}

		repos = append(repos, p)
	}

	return repos, nil
}

func (g *Gitlab) getProjects(ctx context.Context) ([]*gitlab.Project, error) {
	allProjects := []*gitlab.Project{}

	for _, group := range g.Groups {
		projects, err := g.getGroupProjects(ctx, group)
		if err != nil {
			return nil, err
		}
		allProjects = append(allProjects, projects...)
	}

	for _, user := range g.Users {
		projects, err := g.getUserProjects(ctx, user)
		if err != nil {
			return nil, err
		}
		allProjects = append(allProjects, projects...)
	}

	for _, project := range g.Projects {
		project, err := g.getProject(ctx, project)
		if err != nil {
			return nil, err
		}
		allProjects = append(allProjects, project)
	}

	// Remove duplicate projects
	projectMap := map[int]*gitlab.Project{}
	for _, proj := range allProjects {
		projectMap[proj.ID] = proj
	}
	allProjects = make([]*gitlab.Project, 0, len(projectMap))
	for _, proj := range projectMap {
		allProjects = append(allProjects, proj)
	}
	sort.Slice(allProjects, func(i, j int) bool {
		return allProjects[i].ID < allProjects[j].ID
	})

	return allProjects, nil
}

func (g *Gitlab) getGroupProjects(ctx context.Context, groupName string) ([]*gitlab.Project, error) {
	var allProjects []*gitlab.Project
	for i := 1; ; i++ {
		projects, _, err := g.glClient.Groups.ListGroupProjects(groupName, &gitlab.ListGroupProjectsOptions{
			ListOptions: gitlab.ListOptions{
				PerPage: 100,
				Page:    i,
			},
			IncludeSubgroups: &g.Config.IncludeSubgroups,
		}, gitlab.WithContext(ctx))
		if err != nil {
			return nil, err
		}

		allProjects = append(allProjects, projects...)

		if len(projects) < 100 {
			break
		}
	}
	return allProjects, nil
}

func (g *Gitlab) getProject(ctx context.Context, projRef ProjectReference) (*gitlab.Project, error) {
	project, _, err := g.glClient.Projects.GetProject(
		fmt.Sprintf("%s/%s", projRef.OwnerName, projRef.Name),
		nil,
		gitlab.WithContext(ctx),
	)
	if err != nil {
		return nil, err
	}
	return project, err
}

func (g *Gitlab) getUserProjects(ctx context.Context, username string) ([]*gitlab.Project, error) {
	var allProjects []*gitlab.Project
	for i := 1; ; i++ {
		projects, _, err := g.glClient.Projects.ListUserProjects(username, &gitlab.ListProjectsOptions{
			ListOptions: gitlab.ListOptions{
				PerPage: 100,
				Page:    i,
			},
		}, gitlab.WithContext(ctx))
		if err != nil {
			return nil, err
		}

		allProjects = append(allProjects, projects...)

		if len(projects) < 100 {
			break
		}
	}
	return allProjects, nil
}

// CreatePullRequest creates a pull request
func (g *Gitlab) CreatePullRequest(ctx context.Context, repo domain.Repository, prRepo domain.Repository, newPR domain.NewPullRequest) (domain.PullRequest, error) {
	r := repo.(repository)
	prR := prRepo.(repository)

	// Convert from usernames to user ids
	var assigneeIDs []int
	if len(newPR.Reviewers) > 0 {
		var err error
		assigneeIDs, err = g.getUserIDs(ctx, newPR.Reviewers)
		if err != nil {
			return nil, err
		}
	}

<<<<<<< HEAD
	mr, _, err := g.glClient.MergeRequests.CreateMergeRequest(prR.pid, &gitlab.CreateMergeRequestOptions{
		Title:           &newPR.Title,
		Description:     &newPR.Body,
		SourceBranch:    &newPR.Head,
		TargetBranch:    &newPR.Base,
		TargetProjectID: &r.pid,
		AssigneeIDs:     assigneeIDs,
	}, gitlab.WithContext(ctx))
=======
	removeSourceBranch := true
	mr, _, err := g.glClient.MergeRequests.CreateMergeRequest(r.pid, &gitlab.CreateMergeRequestOptions{
		Title:              &newPR.Title,
		Description:        &newPR.Body,
		SourceBranch:       &newPR.Head,
		TargetBranch:       &newPR.Base,
		AssigneeIDs:        assigneeIDs,
		RemoveSourceBranch: &removeSourceBranch,
	})
>>>>>>> 776b9296
	if err != nil {
		return nil, err
	}

	return pullRequest{
		repoName:   r.name,
		ownerName:  r.ownerName,
		targetPID:  mr.TargetProjectID,
		sourcePID:  mr.SourceProjectID,
		branchName: newPR.Head,
		iid:        mr.IID,
		webURL:     mr.WebURL,
	}, nil
}

func (g *Gitlab) getUserIDs(ctx context.Context, usernames []string) ([]int, error) {
	userIDs := make([]int, len(usernames))
	for i := range usernames {
		users, _, err := g.glClient.Users.ListUsers(&gitlab.ListUsersOptions{
			Username: &usernames[i],
		}, gitlab.WithContext(ctx))
		if err != nil {
			return nil, err
		}
		if len(users) != 1 {
			return nil, fmt.Errorf("could not find user: %s", usernames[i])
		}
		userIDs[i] = users[0].ID
	}
	return userIDs, nil
}

// GetPullRequests gets all pull requests of with a specific branch
func (g *Gitlab) GetPullRequests(ctx context.Context, branchName string) ([]domain.PullRequest, error) {
	projects, err := g.getProjects(ctx)
	if err != nil {
		return nil, err
	}

	prs := []domain.PullRequest{}
	for _, project := range projects {
		mr, err := g.getPullRequest(ctx, branchName, project)
		if err != nil {
			return nil, err
		}
		if mr == nil {
			continue
		}

		prs = append(prs, pullRequest{
			repoName:   project.Path,
			ownerName:  project.Namespace.Path,
			targetPID:  mr.TargetProjectID,
			sourcePID:  mr.SourceProjectID,
			branchName: branchName,
			status:     pullRequestStatus(mr),
			iid:        mr.IID,
			webURL:     mr.WebURL,
		})
	}

	return prs, nil
}

func (g *Gitlab) getPullRequest(ctx context.Context, branchName string, project *gitlab.Project) (*gitlab.MergeRequest, error) {
	mrs, _, err := g.glClient.MergeRequests.ListProjectMergeRequests(project.ID, &gitlab.ListProjectMergeRequestsOptions{
		ListOptions: gitlab.ListOptions{
			PerPage: 1,
		},
		SourceBranch: &branchName,
	}, gitlab.WithContext(ctx))
	if err != nil {
		return nil, err
	}

	if len(mrs) == 0 {
		return nil, nil
	}

	mr, _, err := g.glClient.MergeRequests.GetMergeRequest(project.ID, mrs[0].IID, nil, gitlab.WithContext(ctx))
	if err != nil {
		return mrs[0], err
	}
	return mr, nil
}

func pullRequestStatus(mr *gitlab.MergeRequest) domain.PullRequestStatus {
	switch {
	case mr.MergedAt != nil:
		return domain.PullRequestStatusMerged
	case mr.ClosedAt != nil:
		return domain.PullRequestStatusClosed
	case mr.Pipeline == nil, mr.Pipeline.Status == "success":
		return domain.PullRequestStatusSuccess
	case mr.Pipeline.Status == "failed":
		return domain.PullRequestStatusError
	default:
		return domain.PullRequestStatusPending
	}
}

// MergePullRequest merges a pull request
func (g *Gitlab) MergePullRequest(ctx context.Context, pullReq domain.PullRequest) error {
	pr := pullReq.(pullRequest)

	shouldRemoveSourceBranch := true
	_, _, err := g.glClient.MergeRequests.AcceptMergeRequest(pr.targetPID, pr.iid, &gitlab.AcceptMergeRequestOptions{
		ShouldRemoveSourceBranch: &shouldRemoveSourceBranch,
	}, gitlab.WithContext(ctx))
	if err != nil {
		return err
	}

	return nil
}

// ClosePullRequest closes a pull request
func (g *Gitlab) ClosePullRequest(ctx context.Context, pullReq domain.PullRequest) error {
	pr := pullReq.(pullRequest)

	_, err := g.glClient.MergeRequests.DeleteMergeRequest(pr.targetPID, pr.iid, gitlab.WithContext(ctx))
	if err != nil {
		return err
	}

	_, err = g.glClient.Branches.DeleteBranch(pr.sourcePID, pr.branchName, gitlab.WithContext(ctx))
	if err != nil {
		return err
	}

	return nil
}

// ForkRepository forks a project
func (g *Gitlab) ForkRepository(ctx context.Context, repo domain.Repository, newOwner string) (domain.Repository, error) {
	r := repo.(repository)

	// TODO: User new owner if set

	// Check if the project already exist
	currentUser, err := g.getCurrentUser(ctx)
	if err != nil {
		return nil, err
	}
	project, resp, err := g.glClient.Projects.GetProject(
		fmt.Sprintf("%s/%s", currentUser.Username, r.name),
		nil,
		gitlab.WithContext(ctx),
	)
	if err == nil { // Already forked, just return it
		return convertProject(project)
	} else if resp.StatusCode != http.StatusNotFound { // If the error was that the project does not exist, continue to fork it
		return nil, err
	}

	newRepo, _, err := g.glClient.Projects.ForkProject(r.pid, &gitlab.ForkProjectOptions{
		Namespace: &newOwner, // TODO: check if this is right
	}, gitlab.WithContext(ctx))
	if err != nil {
		return nil, err
	}

	for i := 0; i < 10; i++ {
		repo, _, err := g.glClient.Projects.GetProject(newRepo.ID, nil, gitlab.WithContext(ctx))
		if err != nil {
			return nil, err
		}

		if repo.ImportStatus == "finished" {
			return convertProject(newRepo)
		}

		time.Sleep(time.Second * 3)
	}

	return nil, errors.New("time waiting for fork to complete was exceeded")
}

func (g *Gitlab) getCurrentUser(ctx context.Context) (*gitlab.User, error) {
	if g.currentUser != nil {
		return g.currentUser, nil
	}

	user, _, err := g.glClient.Users.CurrentUser(gitlab.WithContext(ctx))
	if err != nil {
		return nil, err
	}

	g.currentUser = user

	return user, nil
}

func convertProject(project *gitlab.Project) (repository, error) {
	u, err := url.Parse(project.HTTPURLToRepo)
	if err != nil {
		return repository{}, err
	}

	return repository{
		url:           *u,
		pid:           project.ID,
		name:          project.Path,
		ownerName:     project.Namespace.Path,
		defaultBranch: project.DefaultBranch,
	}, nil
}<|MERGE_RESOLUTION|>--- conflicted
+++ resolved
@@ -260,18 +260,8 @@
 		}
 	}
 
-<<<<<<< HEAD
+	removeSourceBranch := true
 	mr, _, err := g.glClient.MergeRequests.CreateMergeRequest(prR.pid, &gitlab.CreateMergeRequestOptions{
-		Title:           &newPR.Title,
-		Description:     &newPR.Body,
-		SourceBranch:    &newPR.Head,
-		TargetBranch:    &newPR.Base,
-		TargetProjectID: &r.pid,
-		AssigneeIDs:     assigneeIDs,
-	}, gitlab.WithContext(ctx))
-=======
-	removeSourceBranch := true
-	mr, _, err := g.glClient.MergeRequests.CreateMergeRequest(r.pid, &gitlab.CreateMergeRequestOptions{
 		Title:              &newPR.Title,
 		Description:        &newPR.Body,
 		SourceBranch:       &newPR.Head,
@@ -279,7 +269,6 @@
 		AssigneeIDs:        assigneeIDs,
 		RemoveSourceBranch: &removeSourceBranch,
 	})
->>>>>>> 776b9296
 	if err != nil {
 		return nil, err
 	}
